use pin_project_lite::pin_project;
use std::default::Default;
use std::future::Future;
use std::pin::Pin;

use crate::stream::Stream;
use crate::task::{Context, Poll};

pin_project! {
    #[derive(Debug)]
    #[cfg(all(feature = "default", feature = "unstable"))]
    #[cfg_attr(feature = "docs", doc(cfg(unstable)))]
    pub struct PartitionFuture<S, F, B> {
        #[pin]
        stream: S,
        f: F,
        res: Option<(B, B)>,
    }
}

impl<S, F, B: Default> PartitionFuture<S, F, B> {
    pub(super) fn new(stream: S, f: F) -> Self {
        Self {
            stream,
            f,
            res: Some((B::default(), B::default())),
        }
    }
}

impl<S, F, B> Future for PartitionFuture<S, F, B>
where
    S: Stream + Sized,
    F: FnMut(&S::Item) -> bool,
    B: Default + Extend<S::Item>,
{
    type Output = (B, B);

    fn poll(self: Pin<&mut Self>, cx: &mut Context<'_>) -> Poll<Self::Output> {
        let mut this = self.project();

        loop {
            let next = futures_core::ready!(this.stream.as_mut().poll_next(cx));

            match next {
                Some(v) => {
                    let res = this.res.as_mut().unwrap();
<<<<<<< HEAD
                    if (this.f)(&v) {
                        res.0.extend(Some(v))
                    } else {
                        res.1.extend(Some(v))
                    }
=======
                    match (this.f)(&v) {
                        true => res.0.extend(Some(v)),
                        false => res.1.extend(Some(v)),
                    };
>>>>>>> 355e2ede
                }
                None => return Poll::Ready(this.res.take().unwrap()),
            }
        }
    }
}<|MERGE_RESOLUTION|>--- conflicted
+++ resolved
@@ -45,18 +45,12 @@
             match next {
                 Some(v) => {
                     let res = this.res.as_mut().unwrap();
-<<<<<<< HEAD
+
                     if (this.f)(&v) {
                         res.0.extend(Some(v))
                     } else {
                         res.1.extend(Some(v))
                     }
-=======
-                    match (this.f)(&v) {
-                        true => res.0.extend(Some(v)),
-                        false => res.1.extend(Some(v)),
-                    };
->>>>>>> 355e2ede
                 }
                 None => return Poll::Ready(this.res.take().unwrap()),
             }
