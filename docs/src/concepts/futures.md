# Futures

A notable point about Rust is [*fearless concurrency*](https://blog.rust-lang.org/2015/04/10/Fearless-Concurrency.html). That is the notion that you should be empowered to do concurrent things, without giving up safety. Also, Rust being a low-level language, it's about fearless concurrency *without picking a specific implementation strategy*. This means we *must* abstract over the strategy, to allow choice *later*, if we want to have any way to share code between users of different strategies.

Futures abstract over *computation*. They describe the "what", independent of the "where" and the "when". For that, they aim to break code into small, composable actions that can then be executed by a part of our system. Let's take a tour through what it means to compute things to find where we can abstract.

## Send and Sync

Luckily, concurrent Rust already has two well-known and effective concepts abstracting over sharing between concurrent parts of a program: `Send` and `Sync`. Notably, both the `Send` and `Sync` traits abstract over *strategies* of concurrent work, compose neatly, and don't prescribe an implementation.

As a quick summary:

- `Send` abstracts over *passing data* in a computation to another concurrent computation (let's call it the receiver), losing access to it on the sender side. In many programming languages, this strategy is commonly implemented, but missing support from the language side expects you to enforce the "losing access" behaviour yourself. This is a regular source of bugs: senders keeping handles to sent things around and maybe even working with them after sending. Rust mitigates this problem by making this behaviour known. Types can be `Send` or not (by implementing the appropriate marker trait), allowing or disallowing sending them around, and the ownership and borrowing rules prevent subsequent access.

- `Sync` is about *sharing data* between two concurrent parts of a program. This is another common pattern: as writing to a memory location or reading while another party is writing is inherently unsafe, this access needs to be moderated through synchronisation.[^1] There are many common ways for two parties to agree on not using the same part in memory at the same time, for example mutexes and spinlocks. Again, Rust gives you the option of (safely!) not caring. Rust gives you the ability to express that something *needs* synchronisation while not being specific about the *how*.

Note how we avoided any word like *"thread"*, but instead opted for "computation". The full power of `Send` and `Sync` is that they relieve you of the burden of knowing *what* shares. At the point of implementation, you only need to know which method of sharing is appropriate for the type at hand. This keeps reasoning local and is not influenced by whatever implementation the user of that type later uses.

`Send` and `Sync` can be composed in interesting fashions, but that's beyond the scope here. You can find examples in the [Rust Book][rust-book-sync].

[rust-book-sync]: https://doc.rust-lang.org/stable/book/ch16-04-extensible-concurrency-sync-and-send.html

To sum up: Rust gives us the ability to safely abstract over important properties of concurrent programs, their data sharing. It does so in a very lightweight fashion; the language itself only knows about the two markers `Send` and `Sync` and helps us a little by deriving them itself, when possible. The rest is a library concern.

## An easy view of computation

While computation is a subject to write a whole [book](https://computationbook.com/) about, a very simplified view suffices for us:

- computation is a sequence of composable operations
- they can branch based on a decision
- they either run to succession and yield a result, or they can yield an error

## Deferring computation

As mentioned above, `Send` and `Sync` are about data. But programs are not only about data, they also talk about *computing* the data. And that's what [`Futures`][futures] do. We are going to have a close look at how that works in the next chapter. Let's look at what Futures allow us to express, in English. Futures go from this plan:

- Do X
- If X succeeded, do Y

towards:

- Start doing X
- Once X succeeds, start doing Y

Remember the talk about "deferred computation" in the intro? That's all it is. Instead of telling the computer what to execute and decide upon *now*, you tell it what to start doing and how to react on potential events in the... well... `Future`.

[futures]: https://doc.rust-lang.org/std/future/trait.Future.html

## Orienting towards the beginning

Let's have a look at a simple function, specifically the return value:

```rust
fn read_file(path: &str) -> Result<String, io::Error> {
    let mut file = File.open(path)?;
    let mut contents = String::new();
    file.read_to_string(&mut contents)?;
    contents
}
```

You can call that at any time, so you are in full control on when you call it. But here's the problem: the moment you call it, you transfer control to the called function until it returns a value - eventually.
Note that this return value talks about the past. The past has a drawback: all decisions have been made. It has an advantage: the outcome is visible. We can unwrap the results of the program's past computation, and then decide what to do with it.

But we wanted to abstract over *computation* and let someone else choose how to run it. That's fundamentally incompatible with looking at the results of previous computation all the time. So, let's find a type that *describes* a computation without running it. Let's look at the function again:

```rust
fn read_file(path: &str) -> Result<String, io::Error> {
    let mut file = File.open(path)?;
    let mut contents = String::new();
    file.read_to_string(&mut contents)?;
    contents
}
```

<<<<<<< HEAD
Speaking in terms of time, we can only take action *before* calling the function or *after* the function returned. This is not desirable, as it takes from us the ability to do something *while* it runs. When working with parallel code, this would take from us the ability to start a parallel task while the first runs (because we gave away control).
=======
You can call that at any time, so you are in full control of when you call it. But here's the problem: the moment you call it, you transfer control to the called function. It returns a value.
Note that this return value talks about the past. The past has a drawback: all decisions have been made. It has an advantage: the outcome is visible. We can unwrap the presents of program past and then decide what to do with it.
>>>>>>> d6568827

This is the moment where we could reach for [threads](https://en.wikipedia.org/wiki/Thread_). But threads are a very specific concurrency primitive and we said that we are searching for an abstraction.

What we are searching for is something that represents ongoing work towards a result in the future. Whenever we say "something" in Rust, we almost always mean a trait. Let's start with an incomplete definition of the `Future` trait:

```rust
trait Future {
    type Output;

    fn poll(self: Pin<&mut Self>, cx: &mut Context) -> Poll<Self::Output>;
}
```

Looking at it closely, we see the following:

- It is generic over the `Output`.
- It provides a function called `poll`, which allows us to check on the state of the current computation.
- (Ignore `Pin` and `Context` for now, you don't need them for high-level understanding.)

Every call to `poll()` can result in one of these two cases:

1. The computation is done, `poll` will return [`Poll::Ready`](https://doc.rust-lang.org/std/task/enum.Poll.html#variant.Ready)
2. The computation has not finished executing, it will return [`Poll::Pending`](https://doc.rust-lang.org/std/task/enum.Poll.html#variant.Pending)

<<<<<<< HEAD
This allows us to externally check if a `Future` still has unfinished work, or is finally done and can give us the value. The most simple (but not efficient) way would be to just constantly poll futures in a loop. There are optimisations possible, and this is what a good runtime does for you.
Note that calling `poll` after case 1 happened may result in confusing behaviour. See the [futures-docs](https://doc.rust-lang.org/std/future/trait.Future.html) for details.
=======
This allows us to externally check if a `Future` has finished doing its work, or is finally done and can give us the value. The most simple way (but not efficient) would be to just constantly poll futures in a loop. There's optimisations here, and this is what a good runtime does for you.
Note that calling `poll` after case 1 happened may result in confusing behaviour. See the [Future docs](https://doc.rust-lang.org/std/future/trait.Future.html) for details.
>>>>>>> d6568827

## Async

While the `Future` trait has existed in Rust for a while, it was inconvenient to build and describe them. For this, Rust now has a special syntax: `async`. The example from above, implemented with `async-std`, would look like this:

```rust
use async_std::fs::File;

async fn read_file(path: &str) -> Result<String, io::Error> {
    let mut file = File.open(path).await?;
    let mut contents = String::new();
    file.read_to_string(&mut contents).await?;
    contents
}
```

Amazingly little difference, right? All we did is label the function `async` and insert 2 special commands: `.await`.

<<<<<<< HEAD
This `async` function sets up a deferred computation. When this function is called, instead of returning the computed `String`, it will produce a `Future<Output=String>`. (Or, more precisely, will generate a type for you that implements `Future<Output=String>`.)
=======
This function sets up a deferred computation. When this function is called, it will produce a `Future<Output=Result<String, io::Error>>` instead of immediately returning a `Result<String, io::Error>`. (Or, more precisely, generate a type for you that implements `Future<Output=Result<String, io::Error>>`.)
>>>>>>> d6568827

## What does `.await` do?

The `.await` postfix does exactly what it says on the tin: the moment you use it, the code will wait until the requested action (e.g. opening a file or reading all data in it) is finished. The `.await?` is not special, it's just the application of the `?` operator to the result of `.await`. So, what is gained over the initial code example? We're getting futures and then immediately waiting for them?

The `.await` points act as a marker. Here, the code will wait for a `Future` to produce its value. How will a future finish? You don't need to care! The marker allows the component (usually called the “runtime”) in charge of *executing* this piece of code to take care of all the other things it has to do while the computation finishes. It will come back to this point when the operation you are doing in the background is done. This is why this style of programming is also called *evented programming*. We are waiting for *things to happen* (e.g. a file to be opened) and then react (by starting to read).

When executing 2 or more of these functions at the same time, our runtime system is then able to fill the wait time with handling *all the other events* currently going on.

## Conclusion

Working from values, we searched for something that expresses *working towards a value available sometime later*. From there, we talked about the concept of polling.

A `Future` is any data type that does not represent a value, but the ability to *produce a value at some point in the future*. Implementations of this are very varied and detailed depending on use-case, but the interface is simple.

Next, we will introduce you to `tasks`, which we need to actually *run* Futures.

[^1]: Two parties reading while it is guaranteed that no one is writing is always safe.

[futures]: https://rust-lang.github.io/async-book/02_execution/02_future.html<|MERGE_RESOLUTION|>--- conflicted
+++ resolved
@@ -73,12 +73,7 @@
 }
 ```
 
-<<<<<<< HEAD
 Speaking in terms of time, we can only take action *before* calling the function or *after* the function returned. This is not desirable, as it takes from us the ability to do something *while* it runs. When working with parallel code, this would take from us the ability to start a parallel task while the first runs (because we gave away control).
-=======
-You can call that at any time, so you are in full control of when you call it. But here's the problem: the moment you call it, you transfer control to the called function. It returns a value.
-Note that this return value talks about the past. The past has a drawback: all decisions have been made. It has an advantage: the outcome is visible. We can unwrap the presents of program past and then decide what to do with it.
->>>>>>> d6568827
 
 This is the moment where we could reach for [threads](https://en.wikipedia.org/wiki/Thread_). But threads are a very specific concurrency primitive and we said that we are searching for an abstraction.
 
@@ -103,13 +98,8 @@
 1. The computation is done, `poll` will return [`Poll::Ready`](https://doc.rust-lang.org/std/task/enum.Poll.html#variant.Ready)
 2. The computation has not finished executing, it will return [`Poll::Pending`](https://doc.rust-lang.org/std/task/enum.Poll.html#variant.Pending)
 
-<<<<<<< HEAD
 This allows us to externally check if a `Future` still has unfinished work, or is finally done and can give us the value. The most simple (but not efficient) way would be to just constantly poll futures in a loop. There are optimisations possible, and this is what a good runtime does for you.
-Note that calling `poll` after case 1 happened may result in confusing behaviour. See the [futures-docs](https://doc.rust-lang.org/std/future/trait.Future.html) for details.
-=======
-This allows us to externally check if a `Future` has finished doing its work, or is finally done and can give us the value. The most simple way (but not efficient) would be to just constantly poll futures in a loop. There's optimisations here, and this is what a good runtime does for you.
-Note that calling `poll` after case 1 happened may result in confusing behaviour. See the [Future docs](https://doc.rust-lang.org/std/future/trait.Future.html) for details.
->>>>>>> d6568827
+Note that calling `poll` again after case 1 happened may result in confusing behaviour. See the [futures-docs](https://doc.rust-lang.org/std/future/trait.Future.html) for details.
 
 ## Async
 
@@ -128,11 +118,7 @@
 
 Amazingly little difference, right? All we did is label the function `async` and insert 2 special commands: `.await`.
 
-<<<<<<< HEAD
-This `async` function sets up a deferred computation. When this function is called, instead of returning the computed `String`, it will produce a `Future<Output=String>`. (Or, more precisely, will generate a type for you that implements `Future<Output=String>`.)
-=======
-This function sets up a deferred computation. When this function is called, it will produce a `Future<Output=Result<String, io::Error>>` instead of immediately returning a `Result<String, io::Error>`. (Or, more precisely, generate a type for you that implements `Future<Output=Result<String, io::Error>>`.)
->>>>>>> d6568827
+This `async` function sets up a deferred computation. When this function is called, it will produce a `Future<Output=Result<String, io::Error>>` instead of immediately returning a `Result<String, io::Error>`. (Or, more precisely, generate a type for you that implements `Future<Output=Result<String, io::Error>>`.)
 
 ## What does `.await` do?
 
